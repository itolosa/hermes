#!/bin/bash
pip install coverage;
<<<<<<< HEAD
python setup.py install;
coverage run --source=hermes tests;
=======
coverage run --source=hermes setup.py test;
>>>>>>> 0644b885
coveralls;<|MERGE_RESOLUTION|>--- conflicted
+++ resolved
@@ -1,9 +1,4 @@
 #!/bin/bash
 pip install coverage;
-<<<<<<< HEAD
-python setup.py install;
-coverage run --source=hermes tests;
-=======
 coverage run --source=hermes setup.py test;
->>>>>>> 0644b885
-coveralls;+coveralls;
